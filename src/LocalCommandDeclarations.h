--- conflicted
+++ resolved
@@ -28,12 +28,9 @@
 extern int createmultimerreport(int argc, const char **argv, const Command &command);
 extern int expandmultimer(int argc, const char **argv, const Command &command);
 extern int multimersearch(int argc, const char **argv, const Command &command);
-<<<<<<< HEAD
 extern int makepaddeddb(int argc, const char **argv, const Command& command);
 extern int result2structprofile(int argc, const char **argv, const Command& command);
 extern int createstructsubdb(int argc, const char **argv, const Command& command);
-=======
 extern int fwbw(int argc, const char **argv, const Command& command);
 extern int lolalign(int argc, const char **argv, const Command& command);
->>>>>>> 92a9963b
 #endif