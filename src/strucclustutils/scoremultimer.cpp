--- conflicted
+++ resolved
@@ -179,15 +179,9 @@
 public:
     DBSCANCluster(SearchResult &searchResult, std::set<cluster_t> &finalClusters, double minCov) : searchResult(searchResult), finalClusters(finalClusters) {
         cLabel = 0;
-<<<<<<< HEAD
-        // clusterSizeThr = std::max(MULTIPLE_CHAINED_COMPLEX, (unsigned int) ((double) searchResult.qChainKeys.size() * minCov));
-        clusterSizeThr = (unsigned int) ((double) searchResult.qChainKeys.size() * minCov);
-        idealClusterSize = std::min(searchResult.qChainKeys.size(), searchResult.dbChainKeys.size());
-=======
         minimumClusterSize = std::max(MULTIPLE_CHAINED_COMPLEX, (unsigned int) ((double) searchResult.qChainKeys.size() * minCov));
         maximumClusterSize = std::min(searchResult.qChainKeys.size(), searchResult.dbChainKeys.size());
         maximumClusterNum = searchResult.alnVec.size() / maximumClusterSize;
->>>>>>> 928984bf
         prevMaxClusterSize = 0;
         maxDist = FLT_MIN;
         minDist = FLT_MAX;
