#include "DBReader.h"
#include "IndexReader.h"
#include "DBWriter.h"
#include "Util.h"
#include "LocalParameters.h"
#include "StructureUtil.h"
#include "Coordinate16.h"
#include "MultimerUtil.h"
#include "Debug.h"
#include "set"
#include "unordered_set"
#ifdef OPENMP
#include <omp.h>
#endif

// carrying chainToChainAlignments from the same query and target complex
struct SearchResult {
    SearchResult() {}
    SearchResult(std::vector<unsigned int> &chainKeys) : qChainKeys(chainKeys), alnVec({}) {}
    SearchResult(std::vector<unsigned int> &chainKeys, unsigned int qResidueLen) : qChainKeys(chainKeys), qResidueLen(qResidueLen), alnVec({}) {}
    std::vector<unsigned int> qChainKeys;
    std::vector<unsigned int> dbChainKeys;
    unsigned int qResidueLen;
    unsigned int dbResidueLen;
    std::vector<ChainToChainAln> alnVec;

    void resetDbComplex(std::vector<unsigned int> &chainKeys, unsigned int residueLen) {
        dbChainKeys = chainKeys;
        dbResidueLen = residueLen;
    }

    void standardize() {
        if (dbResidueLen == 0)
            alnVec.clear();

        if (alnVec.empty())
            return;

        double length = alnVec.size();
        double mean;
        double var;
        double sd;
        double cv;
        for (size_t i = 0; i < SIZE_OF_SUPERPOSITION_VECTOR; i++) {
            mean = 0.0;
            var = 0.0;
            for (auto &aln: alnVec) {
                mean += aln.superposition[i] / length;
            }
            for (auto &aln: alnVec) {
                var += std::pow(aln.superposition[i] - mean, 2) / length;
            }
            sd = std::sqrt(var);
            cv = (abs(mean) > TOO_SMALL_MEAN) ? sd / std::abs(mean) : sd;
            for (auto &aln: alnVec) {
                aln.superposition[i] = cv < TOO_SMALL_CV ? FILTERED_OUT : (aln.superposition[i] - mean) / sd;
            }
        }
    }
};

// compute complex tm score
// carrying final output lines
struct Assignment {
    Assignment() {}
    Assignment(unsigned int qLength, unsigned int dbLength): qResidueLength(qLength), dbResidueLength(dbLength), matches(0) {}
    unsigned int qResidueLength;
    unsigned int dbResidueLength;
    unsigned int matches;
    std::vector<float> qCaXVec;
    std::vector<float> qCaYVec;
    std::vector<float> qCaZVec;
    std::vector<float> dbCaXVec;
    std::vector<float> dbCaYVec;
    std::vector<float> dbCaZVec;
    double qTmScore;
    double dbTmScore;
    std::string tString;
    std::string uString;
    std::string backtrace;
    std::string assignmentInfo;
    std::vector<resultToWriteWithKey_t> resultToWriteLines;
    TMaligner::TMscoreResult tmResult;

    void appendChainToChainAln(ChainToChainAln &aln) {
        matches += aln.matches;
        qCaXVec.insert(qCaXVec.end(), aln.qChain.caVecX.begin(), aln.qChain.caVecX.end());
        qCaYVec.insert(qCaYVec.end(), aln.qChain.caVecY.begin(), aln.qChain.caVecY.end());
        qCaZVec.insert(qCaZVec.end(), aln.qChain.caVecZ.begin(), aln.qChain.caVecZ.end());
        dbCaXVec.insert(dbCaXVec.end(), aln.dbChain.caVecX.begin(), aln.dbChain.caVecX.end());
        dbCaYVec.insert(dbCaYVec.end(), aln.dbChain.caVecY.begin(), aln.dbChain.caVecY.end());
        dbCaZVec.insert(dbCaZVec.end(), aln.dbChain.caVecZ.begin(), aln.dbChain.caVecZ.end());
        resultToWriteLines.emplace_back(aln.qChain.chainKey, aln.resultToWrite);
    }

    void reset() {
        matches = 0;
        qCaXVec.clear();
        qCaYVec.clear();
        qCaZVec.clear();
        dbCaXVec.clear();
        dbCaYVec.clear();
        dbCaZVec.clear();
        resultToWriteLines.clear();
        uString.clear();
        tString.clear();
    }

    void getTmScore(TMaligner &tmAligner) {
        backtrace = std::string(matches, 'M');
        unsigned int normLen = std::min(qResidueLength, dbResidueLength);
        tmAligner.initQuery(&qCaXVec[0], &qCaYVec[0], &qCaZVec[0], NULL, matches);
        tmResult = tmAligner.computeTMscore(&dbCaXVec[0], &dbCaYVec[0], &dbCaZVec[0],matches,0,0, backtrace,normLen);
        qTmScore = tmResult.tmscore * normLen / qResidueLength;
        dbTmScore = tmResult.tmscore * normLen / dbResidueLength;
        qCaXVec.clear();
        qCaYVec.clear();
        qCaZVec.clear();
        dbCaXVec.clear();
        dbCaYVec.clear();
        dbCaZVec.clear();
        backtrace.clear();
    }

    void updateResultToWriteLines() {
        char sep = ',';
        char tab = '\t';
        tString.append(std::to_string(tmResult.t[0]) + sep + std::to_string(tmResult.t[1]) + sep + std::to_string(tmResult.t[2]));
        uString.append(std::to_string(tmResult.u[0][0]) + sep + std::to_string(tmResult.u[0][1]) + sep + std::to_string(tmResult.u[0][2]) + sep);
        uString.append(std::to_string(tmResult.u[1][0]) + sep + std::to_string(tmResult.u[1][1]) + sep + std::to_string(tmResult.u[1][2]) + sep);
        uString.append(std::to_string(tmResult.u[2][0]) + sep + std::to_string(tmResult.u[2][1]) + sep + std::to_string(tmResult.u[2][2]));
        assignmentInfo = tab + std::to_string(qTmScore) + tab + std::to_string(dbTmScore) + tab + uString + tab + tString;

        for (auto &resultToWrite: resultToWriteLines) {
            resultToWrite.second.append(assignmentInfo);
        }

        uString.clear();
        tString.clear();
        assignmentInfo.clear();
    }
};

struct NeighborsWithDist {
    NeighborsWithDist(unsigned int neighbor, float dist) : neighbor(neighbor), dist(dist) {}
    unsigned int neighbor;
    float dist;
};

bool compareChainToChainAlnByDbComplexId(const ChainToChainAln &first, const ChainToChainAln &second) {
    if (first.dbChain.complexId < second.dbChain.complexId)
        return true;
    if (first.dbChain.complexId > second.dbChain.complexId)
        return false;
    return false;
}

bool compareAssignment(const Assignment &first, const Assignment &second) {
    if (first.qTmScore > second.qTmScore)
        return true;
    if (first.qTmScore < second.qTmScore)
        return false;
    if (first.dbTmScore > second.dbTmScore)
        return true;
    if (first.dbTmScore < second.dbTmScore)
        return false;
    return false;
}

bool compareNeighborWithDist(const NeighborsWithDist &first, const NeighborsWithDist &second) {
    if (first.dist < second.dist)
        return true;
    if (first.dist > second.dist)
        return false;
    return false;
}

class DBSCANCluster {
public:
    DBSCANCluster(SearchResult &searchResult, std::set<cluster_t> &finalClusters, double minCov) : searchResult(searchResult), finalClusters(finalClusters) {
        cLabel = 0;
        minimumClusterSize = (unsigned int) ((double) searchResult.qChainKeys.size() * minCov);
        maximumClusterSize = std::min(searchResult.qChainKeys.size(), searchResult.dbChainKeys.size());
        maximumClusterNum = searchResult.alnVec.size() / maximumClusterSize;
        prevMaxClusterSize = 0;
        maxDist = FLT_MIN;
        minDist = FLT_MAX;
        learningRate = LEARNING_RATE;
    }

    bool getAlnClusters() {
        // if Query or Target is a Single Chain Complex.
        if (std::min(searchResult.qChainKeys.size(), searchResult.dbChainKeys.size()) < MULTIPLE_CHAINED_COMPLEX)
            return earlyStopForSingleChainComplex();

        // rbh filter
        filterAlnsByRBH();
        fillDistMatrix();
        // To skip DBSCAN clustering when alignments are few enough.
        if (searchResult.alnVec.size() <= maximumClusterSize)
            return checkClusteringNecessity();

        return runDBSCAN();
    }

private:
    SearchResult &searchResult;
    float eps;
    float maxDist;
    float minDist;
    float learningRate;
    unsigned int cLabel;
    unsigned int maximumClusterNum;
    unsigned int prevMaxClusterSize;
    unsigned int currMaxClusterSize;
    unsigned int maximumClusterSize;
    unsigned int minimumClusterSize;
    std::vector<unsigned int> neighbors;
    std::vector<unsigned int> neighborsOfCurrNeighbor;
    std::unordered_set<unsigned int> foundNeighbors;
    std::vector<NeighborsWithDist> neighborsWithDist;
    std::unordered_set<unsigned int> qFoundChainKeys;
    std::unordered_set<unsigned int> dbFoundChainKeys;
    std::vector<float> distMatrix;
    std::vector<cluster_t> currClusters;
    std::set<cluster_t> &finalClusters;
    std::map<unsigned int, float> qBestTmScore;
    std::map<unsigned int, float> dbBestTmScore;

    bool earlyStopForSingleChainComplex() {
        if (minimumClusterSize >= MULTIPLE_CHAINED_COMPLEX)
            return finishDBSCAN();

        for (unsigned int alnIdx = 0; alnIdx < searchResult.alnVec.size(); alnIdx++ ) {
            neighbors = {alnIdx};
            finalClusters.insert(neighbors);
        }
        return finishDBSCAN();
    }

    bool runDBSCAN() {
        unsigned int neighborIdx;
        unsigned int neighborAlnIdx;
        while (eps < maxDist) {
            initializeAlnLabels();
            for (size_t centerAlnIdx = 0; centerAlnIdx < searchResult.alnVec.size(); centerAlnIdx++) {
                ChainToChainAln &centerAln = searchResult.alnVec[centerAlnIdx];
                if (centerAln.label != 0)
                    continue;

                getNeighbors(centerAlnIdx, neighbors);
                if (neighbors.size() < MIN_PTS)
                    continue;

                centerAln.label = ++cLabel;
                foundNeighbors.clear();
                foundNeighbors.insert(neighbors.begin(), neighbors.end());
                neighborIdx = 0;
                while (neighborIdx < neighbors.size()) {
                    neighborAlnIdx = neighbors[neighborIdx++];
                    if (centerAlnIdx == neighborAlnIdx)
                        continue;

                    ChainToChainAln &neighborAln = searchResult.alnVec[neighborAlnIdx];
                    neighborAln.label = cLabel;
                    getNeighbors(neighborAlnIdx, neighborsOfCurrNeighbor);
                    if (neighborsOfCurrNeighbor.size() < MIN_PTS)
                        continue;

                    for (auto neighbor : neighborsOfCurrNeighbor) {
                        if (foundNeighbors.insert(neighbor).second)
                            neighbors.emplace_back(neighbor);
                    }
                }
                if (neighbors.size() > maximumClusterSize || checkChainRedundancy())
                    getNearestNeighbors(centerAlnIdx);

                // too small cluster
                if (neighbors.size() < currMaxClusterSize)
                    continue;

                // new Biggest cluster
                if (neighbors.size() > currMaxClusterSize) {
                    currMaxClusterSize = neighbors.size();
                    currClusters.clear();
                }
                SORT_SERIAL(neighbors.begin(), neighbors.end());
                currClusters.emplace_back(neighbors);
            }

            if (!finalClusters.empty() && currClusters.empty())
                return finishDBSCAN();

            if (currMaxClusterSize < prevMaxClusterSize)
                return finishDBSCAN();

            if (currMaxClusterSize > prevMaxClusterSize) {
                finalClusters.clear();
                prevMaxClusterSize = currMaxClusterSize;
            }

            if (currMaxClusterSize >= minimumClusterSize)
                finalClusters.insert(currClusters.begin(), currClusters.end());

            if (currMaxClusterSize == maximumClusterSize && finalClusters.size() == maximumClusterNum)
                return finishDBSCAN();

            eps += learningRate;
        }
        return finishDBSCAN();
    }

    size_t getDistMatrixIndex(size_t i, size_t j) const {
            if (i > j) std::swap(i, j); // Ensure i <= j for symmetry
            size_t n = searchResult.alnVec.size();
            return (2 * n *i - i - i * i) / 2 + j - i - 1;
    }

    void fillDistMatrix() {
        size_t size = searchResult.alnVec.size();
        float dist;
        distMatrix.resize(size * (size - 1) / 2, 0.0f);
        for (size_t i = 0; i < searchResult.alnVec.size(); i++) {
            const ChainToChainAln &prevAln = searchResult.alnVec[i];
            for (size_t j = i + 1; j < searchResult.alnVec.size(); j++) {
                const ChainToChainAln &currAln = searchResult.alnVec[j];
                dist = prevAln.getDistance(currAln);
                maxDist = std::max(maxDist, dist);
                minDist = std::min(minDist, dist);
                distMatrix[getDistMatrixIndex(i, j)] = dist;
            }
        }
        eps = minDist;
    }

    void getNeighbors(size_t centerIdx, std::vector<unsigned int> &neighborVec) {
        neighborVec.clear();
        neighborVec.emplace_back(centerIdx);
        for (size_t neighborIdx = 0; neighborIdx < searchResult.alnVec.size(); neighborIdx++) {

            if (neighborIdx == centerIdx)
                continue;

            if (distMatrix[getDistMatrixIndex(centerIdx, neighborIdx)] >= eps)
                continue;

            neighborVec.emplace_back(neighborIdx);
        }
    }

    void initializeAlnLabels() {
        for (auto &aln : searchResult.alnVec) {
            aln.label = INITIALIZED_LABEL;
        }
        cLabel = INITIALIZED_LABEL;
        currMaxClusterSize = 0;
        currClusters.clear();
    }

    bool checkChainRedundancy() {
        qFoundChainKeys.clear();
        dbFoundChainKeys.clear();

        for (auto neighborIdx : neighbors) {
            if (!qFoundChainKeys.insert(searchResult.alnVec[neighborIdx].qChain.chainKey).second)
                return true;

            if (!dbFoundChainKeys.insert(searchResult.alnVec[neighborIdx].dbChain.chainKey).second)
                return true;
        }
        return false;
    }

    bool checkClusteringNecessity() {
        // Too few alns => do nothing and finish it
        if (searchResult.alnVec.size() < minimumClusterSize)
            return finishDBSCAN();
        // All alns as a cluster
        for (size_t alnIdx=0; alnIdx<searchResult.alnVec.size(); alnIdx++) {
            neighbors.emplace_back(alnIdx);
        }
        // Redundant chains => DBSCAN clustering
        if (checkChainRedundancy()) {
            neighbors.clear();
            return runDBSCAN();
        }
        // Already good => finish it without clustering
        finalClusters.insert(neighbors);
        return finishDBSCAN();
    }

    bool finishDBSCAN() {
        initializeAlnLabels();
        neighbors.clear();
        neighborsOfCurrNeighbor.clear();
        neighborsWithDist.clear();
        qBestTmScore.clear();
        dbBestTmScore.clear();
        qFoundChainKeys.clear();
        dbFoundChainKeys.clear();
        distMatrix.clear();
        return !finalClusters.empty();
    }

    void filterAlnsByRBH() {
        float tmScore;
        unsigned int qKey;
        unsigned int dbKey;
        qBestTmScore.clear();
        dbBestTmScore.clear();
        qFoundChainKeys.clear();
        dbFoundChainKeys.clear();
        for (auto qChainKey: searchResult.qChainKeys) {
            qBestTmScore.insert({qChainKey, FLT_MIN});
        }
        for (auto dbChainKey: searchResult.dbChainKeys) {
            dbBestTmScore.insert({dbChainKey, FLT_MIN});
        }
        for (auto &aln: searchResult.alnVec) {
            qKey = aln.qChain.chainKey;
            dbKey = aln.dbChain.chainKey;
            tmScore = aln.tmScore;
            qBestTmScore[qKey] = std::max(tmScore, qBestTmScore[qKey]);
            dbBestTmScore[dbKey] = std::max(tmScore, dbBestTmScore[dbKey]);
        }
        size_t alnIdx = 0;
        while (alnIdx < searchResult.alnVec.size()) {
            qKey = searchResult.alnVec[alnIdx].qChain.chainKey;
            dbKey = searchResult.alnVec[alnIdx].dbChain.chainKey;
            tmScore = searchResult.alnVec[alnIdx].tmScore;
            if (tmScore < std::max(qBestTmScore[qKey], dbBestTmScore[dbKey]) * TM_SCORE_MARGIN) {
                searchResult.alnVec.erase(searchResult.alnVec.begin() + alnIdx);
                continue;
            }
            qFoundChainKeys.insert(qKey);
            dbFoundChainKeys.insert(dbKey);
            alnIdx ++;
        }

        if (std::min(qFoundChainKeys.size(), dbFoundChainKeys.size()) < minimumClusterSize)
            searchResult.alnVec.clear();
    }

    void getNearestNeighbors(unsigned int centerIdx) {
        qFoundChainKeys.clear();
        dbFoundChainKeys.clear();
        neighborsWithDist.clear();
        neighborsWithDist.emplace_back(centerIdx, 0.0);
        for (auto neighborIdx: neighbors) {
            if (neighborIdx == centerIdx)
                continue;
            neighborsWithDist.emplace_back(neighborIdx, distMatrix[getDistMatrixIndex(centerIdx, neighborIdx)]);
        }
        SORT_SERIAL(neighborsWithDist.begin(), neighborsWithDist.end(), compareNeighborWithDist);
        neighbors.clear();
        for (auto neighborWithDist : neighborsWithDist) {
            if (!qFoundChainKeys.insert(searchResult.alnVec[neighborWithDist.neighbor].qChain.chainKey).second)
                break;
            if (!dbFoundChainKeys.insert(searchResult.alnVec[neighborWithDist.neighbor].dbChain.chainKey).second)
                break;
            neighbors.emplace_back(neighborWithDist.neighbor);
        }
    }
};

class ComplexScorer {
public:
    ComplexScorer(IndexReader *qDbr3Di, IndexReader *tDbr3Di, DBReader<unsigned int> &alnDbr, IndexReader *qCaDbr, IndexReader *tCaDbr, unsigned int thread_idx, double minAssignedChainsRatio) : alnDbr(alnDbr), qCaDbr(qCaDbr), tCaDbr(tCaDbr), thread_idx(thread_idx), minAssignedChainsRatio(minAssignedChainsRatio) {
        maxChainLen = std::max(qDbr3Di->sequenceReader->getMaxSeqLen()+1, tDbr3Di->sequenceReader->getMaxSeqLen()+1);
        q3diDbr = qDbr3Di;
        t3diDbr = tDbr3Di;
        maxResLen = maxChainLen * 2;
        tmAligner = new TMaligner(maxResLen, false, true, false);
    }

    void getSearchResults(unsigned int qComplexId, std::vector<unsigned int> &qChainKeys, chainKeyToComplexId_t &dbChainKeyToComplexIdLookup, complexIdToChainKeys_t &dbComplexIdToChainKeysLookup, std::vector<SearchResult> &searchResults) {
        hasBacktrace = false;
        unsigned int qResLen = getQueryResidueLength(qChainKeys);
        if (qResLen == 0) return;
        paredSearchResult = SearchResult(qChainKeys, qResLen);
        // for each chain from the query Complex
        for (auto qChainKey: qChainKeys) {
            unsigned int qKey = alnDbr.getId(qChainKey);
            if (qKey == NOT_AVAILABLE_CHAIN_KEY) continue;
            char *data = alnDbr.getData(qKey, thread_idx);
            if (*data == '\0') continue;
            qAlnResult = Matcher::parseAlignmentRecord(data);
            size_t qDbId = qCaDbr->sequenceReader->getId(qChainKey);
            char *qCaData = qCaDbr->sequenceReader->getData(qDbId, thread_idx);
            size_t qCaLength = qCaDbr->sequenceReader->getEntryLen(qDbId);
            unsigned int &qLen = qAlnResult.qLen;
            float *queryCaData = qCoords.read(qCaData, qAlnResult.qLen, qCaLength);
            qChain = Chain(qComplexId, qChainKey);
            tmAligner->initQuery(queryCaData, &queryCaData[qLen], &queryCaData[qLen * 2], NULL, qLen);
            // for each alignment from the query chain
            while (*data != '\0') {
                char dbKeyBuffer[255 + 1];
                Util::parseKey(data, dbKeyBuffer);
                const auto dbChainKey = (unsigned int) strtoul(dbKeyBuffer, NULL, 10);
                const unsigned int dbComplexId = dbChainKeyToComplexIdLookup.at(dbChainKey);
                dbAlnResult = Matcher::parseAlignmentRecord(data);
                data = Util::skipLine(data);
                if (dbAlnResult.backtrace.empty()) continue;
                hasBacktrace = true;
                size_t tCaId = tCaDbr->sequenceReader->getId(dbChainKey);
                char *tCaData = tCaDbr->sequenceReader->getData(tCaId, thread_idx);
                size_t tCaLength = tCaDbr->sequenceReader->getEntryLen(tCaId);
                unsigned int & dbLen = dbAlnResult.dbLen;
                float *targetCaData = tCoords.read(tCaData, dbLen, tCaLength);
                dbChain = Chain(dbComplexId, dbChainKey);
                tmResult = tmAligner->computeTMscore(targetCaData,&targetCaData[dbLen],&targetCaData[dbLen * 2],dbLen,dbAlnResult.qStartPos,dbAlnResult.dbStartPos,Matcher::uncompressAlignment(dbAlnResult.backtrace),dbAlnResult.qLen);
                currAln =  ChainToChainAln(qChain, dbChain, queryCaData, targetCaData, dbAlnResult, tmResult);
                currAlns.emplace_back(currAln);
                currAln.free();
            } // while end
        } // for end
        if (currAlns.empty())
            return;
        // When alignments have no backtrace
        if (!hasBacktrace) {
            Debug(Debug::ERROR) << "Backtraces are required. Please run search with '-a' option.\n";
            EXIT(EXIT_FAILURE);
        }
        SORT_SERIAL(currAlns.begin(), currAlns.end(), compareChainToChainAlnByDbComplexId);
        unsigned int currDbComplexId = currAlns[0].dbChain.complexId;
        std::vector<unsigned int> currDbChainKeys = dbComplexIdToChainKeysLookup.at(currDbComplexId);
        unsigned int currDbResLen = getDbResidueLength(currDbChainKeys);
        paredSearchResult.resetDbComplex(currDbChainKeys, currDbResLen);
        for (auto &aln: currAlns) {
            if (aln.dbChain.complexId == currDbComplexId) {
                paredSearchResult.alnVec.emplace_back(aln);
                continue;
            }
            paredSearchResult.standardize();
<<<<<<< HEAD
            // if (!paredSearchResult.alnVec.empty() && currDbChainKeys.size() >= MULTIPLE_CHAINED_COMPLEX)
            if (!paredSearchResult.alnVec.empty()){
=======
            if (!paredSearchResult.alnVec.empty())
>>>>>>> 2256e219
                searchResults.emplace_back(paredSearchResult);
            }

            paredSearchResult.alnVec.clear();
            currDbComplexId = aln.dbChain.complexId;
            currDbChainKeys = dbComplexIdToChainKeysLookup.at(currDbComplexId);
            currDbResLen = getDbResidueLength(currDbChainKeys);
            paredSearchResult.resetDbComplex(currDbChainKeys, currDbResLen);
            paredSearchResult.alnVec.emplace_back(aln);
        }
        currAlns.clear();
        paredSearchResult.standardize();
<<<<<<< HEAD
        // if (!paredSearchResult.alnVec.empty() && currDbChainKeys.size() >= MULTIPLE_CHAINED_COMPLEX)
        if (!paredSearchResult.alnVec.empty()){
=======
        if (!paredSearchResult.alnVec.empty())
>>>>>>> 2256e219
            searchResults.emplace_back(paredSearchResult);
        }

        paredSearchResult.alnVec.clear();
    }

    void getAssignments(SearchResult &searchResult, std::vector<Assignment> &assignments) {
        if (maxResLen < maxChainLen * std::min(searchResult.qChainKeys.size(),  searchResult.dbChainKeys.size())) {
            delete tmAligner;
            maxResLen = std::max(searchResult.qChainKeys.size(), searchResult.dbChainKeys.size()) * maxChainLen;
            tmAligner = new TMaligner(maxResLen, false, true, false);
        }
        finalClusters.clear();
        DBSCANCluster dbscanCluster(searchResult, finalClusters, minAssignedChainsRatio);
        if (!dbscanCluster.getAlnClusters()) {
            finalClusters.clear();
            return;
        }
        assignment = Assignment(searchResult.qResidueLen, searchResult.dbResidueLen);
        for (auto &cluster: finalClusters) {
            for (auto alnIdx: cluster) {
                assignment.appendChainToChainAln(searchResult.alnVec[alnIdx]);
            }
            assignment.getTmScore(*tmAligner);
            assignment.updateResultToWriteLines();
            assignments.emplace_back(assignment);
            assignment.reset();
        }
        finalClusters.clear();
    }

    void free() {
        delete tmAligner;
    }

private:
    TMaligner *tmAligner;
    TMaligner::TMscoreResult tmResult;
    Matcher::result_t qAlnResult;
    Matcher::result_t dbAlnResult;
    unsigned int maxChainLen;
    DBReader<unsigned int> &alnDbr;
    IndexReader *qCaDbr;
    IndexReader *tCaDbr;
    IndexReader *q3diDbr;
    IndexReader *t3diDbr;
    Coordinate16 qCoords;
    Coordinate16 tCoords;
    unsigned int thread_idx;
    double minAssignedChainsRatio;
    unsigned int maxResLen;
    Chain qChain;
    Chain dbChain;
    ChainToChainAln currAln;
    std::vector<ChainToChainAln> currAlns;
    Assignment assignment;
    SearchResult paredSearchResult;
    std::set<cluster_t> finalClusters;
    bool hasBacktrace;

    unsigned int getQueryResidueLength(std::vector<unsigned int> &qChainKeys) {
        unsigned int qResidueLen = 0;
        size_t qDbId;
        for (auto qChainKey: qChainKeys) {
            qDbId = q3diDbr->sequenceReader->getId(qChainKey);
            // Not accessible
            if (qDbId == NOT_AVAILABLE_CHAIN_KEY)
                return 0;

            qResidueLen += q3diDbr->sequenceReader->getSeqLen(qDbId);
        }
        return qResidueLen;
    }

    unsigned int getDbResidueLength(std::vector<unsigned int> &dbChainKeys) {
        unsigned int dbResidueLen = 0;
        size_t tDbId;
        for (auto dbChainKey: dbChainKeys) {
            tDbId = t3diDbr->sequenceReader->getId(dbChainKey);
            // Not accessible
            if (tDbId == NOT_AVAILABLE_CHAIN_KEY)
                return 0;

            dbResidueLen += t3diDbr->sequenceReader->getSeqLen(tDbId);
        }
        return dbResidueLen;
    }
};

int scoremultimer(int argc, const char **argv, const Command &command) {
    LocalParameters &par = LocalParameters::getLocalInstance();
    par.parseParameters(argc, argv, command, true, 0, MMseqsParameter::COMMAND_ALIGN);

    DBReader<unsigned int> alnDbr(par.db3.c_str(), par.db3Index.c_str(), par.threads, DBReader<unsigned int>::USE_INDEX|DBReader<unsigned int>::USE_DATA);
    alnDbr.open(DBReader<unsigned int>::LINEAR_ACCCESS);
    uint16_t extended = DBReader<unsigned int>::getExtendedDbtype(alnDbr.getDbtype());
    int dbType = Parameters::DBTYPE_ALIGNMENT_RES;
    bool needSrc = false;
    if (extended & Parameters::DBTYPE_EXTENDED_INDEX_NEED_SRC) {
        needSrc = true;
        dbType = DBReader<unsigned int>::setExtendedDbtype(dbType, Parameters::DBTYPE_EXTENDED_INDEX_NEED_SRC);
    }
    DBWriter resultWriter(par.db4.c_str(), par.db4Index.c_str(), static_cast<unsigned int>(par.threads), par.compressed, dbType);
    resultWriter.open();

    const bool touch = (par.preloadMode != Parameters::PRELOAD_MODE_MMAP);

    std::string t3DiDbrName =  StructureUtil::getIndexWithSuffix(par.db2, "_ss");
    bool is3DiIdx = Parameters::isEqualDbtype(FileUtil::parseDbType(t3DiDbrName.c_str()), Parameters::DBTYPE_INDEX_DB);
    IndexReader t3DiDbr(
            is3DiIdx ? t3DiDbrName : par.db2,
            par.threads,
            needSrc ? IndexReader::SRC_SEQUENCES : IndexReader::SEQUENCES,
            touch ? IndexReader::PRELOAD_INDEX : 0,
            DBReader<unsigned int>::USE_INDEX | DBReader<unsigned int>::USE_DATA,
            needSrc ? "_seq_ss" : "_ss"
    );
    IndexReader tCaDbr(
            par.db2,
            par.threads,
            needSrc
            ? IndexReader::makeUserDatabaseType(LocalParameters::INDEX_DB_CA_KEY_DB2)
            : IndexReader::makeUserDatabaseType(LocalParameters::INDEX_DB_CA_KEY_DB1),
            touch ? IndexReader::PRELOAD_INDEX : 0,
            DBReader<unsigned int>::USE_INDEX | DBReader<unsigned int>::USE_DATA,
            needSrc ? "_seq_ca" : "_ca"
    );
    IndexReader* q3DiDbr = NULL;
    IndexReader* qCaDbr = NULL;
    bool sameDB = false;
    if (par.db1 == par.db2) {
        sameDB = true;
        q3DiDbr = &t3DiDbr;
        qCaDbr = &tCaDbr;
    } else {
        q3DiDbr = new IndexReader(
                StructureUtil::getIndexWithSuffix(par.db1, "_ss"),
                par.threads, IndexReader::SEQUENCES,
                touch ? IndexReader::PRELOAD_INDEX : 0,
                DBReader<unsigned int>::USE_INDEX | DBReader<unsigned int>::USE_DATA
        );
        qCaDbr = new IndexReader(
                par.db1,
                par.threads,
                IndexReader::makeUserDatabaseType(LocalParameters::INDEX_DB_CA_KEY_DB1),
                touch ? IndexReader::PRELOAD_INDEX : 0,
                DBReader<unsigned int>::USE_INDEX | DBReader<unsigned int>::USE_DATA,
                "_ca"
        );
    }

    double minAssignedChainsRatio = par.minAssignedChainsThreshold > MAX_ASSIGNED_CHAIN_RATIO ? MAX_ASSIGNED_CHAIN_RATIO: par.minAssignedChainsThreshold;

    std::vector<unsigned int> qComplexIndices;
    std::vector<unsigned int> dbComplexIndices;
    chainKeyToComplexId_t qChainKeyToComplexIdMap;
    chainKeyToComplexId_t dbChainKeyToComplexIdMap;
    complexIdToChainKeys_t dbComplexIdToChainKeysMap;
    complexIdToChainKeys_t qComplexIdToChainKeysMap;
    std::string qLookupFile = par.db1 + ".lookup";
    std::string dbLookupFile = par.db2 + ".lookup";
    getKeyToIdMapIdToKeysMapIdVec(qLookupFile, qChainKeyToComplexIdMap, qComplexIdToChainKeysMap, qComplexIndices);
    getKeyToIdMapIdToKeysMapIdVec(dbLookupFile, dbChainKeyToComplexIdMap, dbComplexIdToChainKeysMap, dbComplexIndices);
    qChainKeyToComplexIdMap.clear();
    dbComplexIndices.clear();
    Debug::Progress progress(qComplexIndices.size());

#pragma omp parallel
    {
        unsigned int thread_idx = 0;
        char buffer[4096];
#ifdef OPENMP
        thread_idx = static_cast<unsigned int>(omp_get_thread_num());
#endif
        std::vector<SearchResult> searchResults;
        std::vector<Assignment> assignments;
        std::vector<resultToWrite_t> resultToWriteLines;
        ComplexScorer complexScorer(q3DiDbr, &t3DiDbr, alnDbr, qCaDbr, &tCaDbr, thread_idx, minAssignedChainsRatio);
#pragma omp for schedule(dynamic, 1)
        // for each q complex
        for (size_t qCompIdx = 0; qCompIdx < qComplexIndices.size(); qCompIdx++) {
            unsigned int qComplexId = qComplexIndices[qCompIdx];
            std::vector<unsigned int> &qChainKeys = qComplexIdToChainKeysMap.at(qComplexId);
<<<<<<< HEAD
            // if (qChainKeys.size() < MULTIPLE_CHAINED_COMPLEX)
            //     continue;
=======
>>>>>>> 2256e219
            complexScorer.getSearchResults(qComplexId, qChainKeys, dbChainKeyToComplexIdMap, dbComplexIdToChainKeysMap, searchResults);
            // for each db complex
            for (size_t dbId = 0; dbId < searchResults.size(); dbId++) {
                complexScorer.getAssignments(searchResults[dbId], assignments);
            }
            SORT_SERIAL(assignments.begin(), assignments.end(), compareAssignment);
            // for each query chain key
            for (size_t qChainKeyIdx = 0; qChainKeyIdx < qChainKeys.size(); qChainKeyIdx++) {
                resultToWriteLines.emplace_back("");
            }
            // for each assignment
            for (unsigned int assignmentId = 0; assignmentId < assignments.size(); assignmentId++){
                Assignment &assignment = assignments[assignmentId];
                // for each output line from this assignment
                for (size_t resultToWriteIdx = 0; resultToWriteIdx < assignment.resultToWriteLines.size(); resultToWriteIdx++) {
                    unsigned int &qKey = assignment.resultToWriteLines[resultToWriteIdx].first;
                    resultToWrite_t &resultToWrite = assignment.resultToWriteLines[resultToWriteIdx].second;
                    snprintf(buffer, sizeof(buffer), "%s\t%d\n", resultToWrite.c_str(), assignmentId);
                    unsigned int currIdx = find(qChainKeys.begin(), qChainKeys.end(), qKey) - qChainKeys.begin();
                    resultToWriteLines[currIdx].append(buffer);
                }
            }
            for (size_t qChainKeyIdx = 0; qChainKeyIdx < qChainKeys.size(); qChainKeyIdx++) {
                resultToWrite_t &resultToWrite = resultToWriteLines[qChainKeyIdx];
                unsigned int & qKey = qChainKeys[qChainKeyIdx];
                resultWriter.writeData(resultToWrite.c_str(),resultToWrite.length(),qKey,thread_idx);
            }
            assignments.clear();
            resultToWriteLines.clear();
            searchResults.clear();
            progress.updateProgress();
        }
        complexScorer.free();
    }

    qComplexIndices.clear();
    dbChainKeyToComplexIdMap.clear();
    dbComplexIdToChainKeysMap.clear();
    qComplexIdToChainKeysMap.clear();
    alnDbr.close();
    if (!sameDB) {
        delete q3DiDbr;
        delete qCaDbr;
    }
    resultWriter.close(true);
    return EXIT_SUCCESS;
}<|MERGE_RESOLUTION|>--- conflicted
+++ resolved
@@ -1,12 +1,14 @@
 #include "DBReader.h"
 #include "IndexReader.h"
 #include "DBWriter.h"
+#include "Debug.h"
 #include "Util.h"
 #include "LocalParameters.h"
+#include "Matcher.h"
 #include "StructureUtil.h"
+#include "TMaligner.h"
 #include "Coordinate16.h"
 #include "MultimerUtil.h"
-#include "Debug.h"
 #include "set"
 #include "unordered_set"
 #ifdef OPENMP
@@ -532,14 +534,8 @@
                 continue;
             }
             paredSearchResult.standardize();
-<<<<<<< HEAD
-            // if (!paredSearchResult.alnVec.empty() && currDbChainKeys.size() >= MULTIPLE_CHAINED_COMPLEX)
-            if (!paredSearchResult.alnVec.empty()){
-=======
             if (!paredSearchResult.alnVec.empty())
->>>>>>> 2256e219
                 searchResults.emplace_back(paredSearchResult);
-            }
 
             paredSearchResult.alnVec.clear();
             currDbComplexId = aln.dbChain.complexId;
@@ -550,14 +546,8 @@
         }
         currAlns.clear();
         paredSearchResult.standardize();
-<<<<<<< HEAD
-        // if (!paredSearchResult.alnVec.empty() && currDbChainKeys.size() >= MULTIPLE_CHAINED_COMPLEX)
-        if (!paredSearchResult.alnVec.empty()){
-=======
         if (!paredSearchResult.alnVec.empty())
->>>>>>> 2256e219
             searchResults.emplace_back(paredSearchResult);
-        }
 
         paredSearchResult.alnVec.clear();
     }
@@ -739,11 +729,6 @@
         for (size_t qCompIdx = 0; qCompIdx < qComplexIndices.size(); qCompIdx++) {
             unsigned int qComplexId = qComplexIndices[qCompIdx];
             std::vector<unsigned int> &qChainKeys = qComplexIdToChainKeysMap.at(qComplexId);
-<<<<<<< HEAD
-            // if (qChainKeys.size() < MULTIPLE_CHAINED_COMPLEX)
-            //     continue;
-=======
->>>>>>> 2256e219
             complexScorer.getSearchResults(qComplexId, qChainKeys, dbChainKeyToComplexIdMap, dbComplexIdToChainKeysMap, searchResults);
             // for each db complex
             for (size_t dbId = 0; dbId < searchResults.size(); dbId++) {
