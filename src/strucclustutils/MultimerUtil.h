--- conflicted
+++ resolved
@@ -7,19 +7,15 @@
 const unsigned int NOT_AVAILABLE_CHAIN_KEY = 4294967295;
 const float MAX_ASSIGNED_CHAIN_RATIO = 1.0;
 const double TOO_SMALL_MEAN = 1.0;
-//const double TOO_SMALL_CV = 0.1;
+const double TOO_SMALL_CV = 0.1;
 const double FILTERED_OUT = 0.0;
 const unsigned int INITIALIZED_LABEL = 0;
 const unsigned int MIN_PTS = 2;
-//const float LEARNING_RATE = 0.1;
+const float LEARNING_RATE = 0.1;
 const float TM_SCORE_MARGIN = 0.7;
 const unsigned int MULTIPLE_CHAINED_COMPLEX = 2;
 const unsigned int SIZE_OF_SUPERPOSITION_VECTOR = 12;
-<<<<<<< HEAD
-const int SKIP_SINGLE_CHAIN_ASSIGNMENTS = 1;
-=======
 const int SKIP_MONOMERS = 1;
->>>>>>> 19c8820c
 typedef std::pair<std::string, std::string> compNameChainName_t;
 typedef std::map<unsigned int, unsigned int> chainKeyToComplexId_t;
 typedef std::map<unsigned int, std::vector<unsigned int>> complexIdToChainKeys_t;
