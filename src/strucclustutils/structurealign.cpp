--- conflicted
+++ resolved
@@ -18,16 +18,9 @@
     LocalParameters &par = LocalParameters::getLocalInstance();
     par.parseParameters(argc, argv, command, true, 0, MMseqsParameter::COMMAND_ALIGN);
 
-<<<<<<< HEAD
     const bool touch = (par.preloadMode != Parameters::PRELOAD_MODE_MMAP);
     IndexReader qdbrAA(par.db1, par.threads, IndexReader::SEQUENCES, touch ? IndexReader::PRELOAD_INDEX : 0);
     IndexReader qdbr(StructureUtil::getIndexWithSuffix(par.db1, "_ss"), par.threads, IndexReader::SEQUENCES, touch ? IndexReader::PRELOAD_INDEX : 0);
-=======
-    Debug(Debug::INFO) << "Query database: " << par.db1 << "\n";
-    Debug(Debug::INFO) << "Target database: " << par.db2 << "\n";
-    DBReader<unsigned int> qdbrAA((par.db1).c_str(), (par.db1Index).c_str(), par.threads, DBReader<unsigned int>::USE_DATA|DBReader<unsigned int>::USE_INDEX);
-    qdbrAA.open(DBReader<unsigned int>::NOSORT);
->>>>>>> 68123f11
 
     IndexReader *t3DiDbr = NULL;
     IndexReader *tAADbr = NULL;
@@ -78,11 +71,8 @@
             tinySubMatAA[i * subMatAA.alphabetSize + j] = subMatAA.subMatrix[i][j];
         }
     }
-<<<<<<< HEAD
-    EvalueComputation evaluer(tAADbr->sequenceReader->getAminoAcidDBSize(), &subMatAA);
-=======
-    EvalueComputation evaluer(tAADbr->getAminoAcidDBSize(), &subMat3Di, par.gapOpen.values.aminoacid(), par.gapExtend.values.aminoacid());
->>>>>>> 68123f11
+
+    EvalueComputation evaluer(tAADbr->sequenceReader->getAminoAcidDBSize(), &subMat3Di, par.gapOpen.values.aminoacid(), par.gapExtend.values.aminoacid());
 #pragma omp parallel
     {
         unsigned int thread_idx = 0;
