--- conflicted
+++ resolved
@@ -88,13 +88,8 @@
     G = malloc_matrix<float>(queryLen, newColsCapacity);
     free(P);
     P = malloc_matrix<float>(queryLen, newColsCapacity);
-<<<<<<< HEAD
     //std::cout << "Reallocating target" << std::endl;
     
-=======
-    std::cout << "Reallocating target" << std::endl;
-
->>>>>>> 8b8156de
 
 }
 
@@ -238,12 +233,8 @@
 
     int gaps_start[4] = {0, static_cast<int>(queryLen), 0, static_cast<int>(targetLen)};
 
-<<<<<<< HEAD
     for(int sa = 0; sa < 10; sa++){
 
-=======
-    for(int sa = 0; sa < 5; sa++){
->>>>>>> 8b8156de
         if(sa % 5 == 0){
             lolAlign::lol_fwbw(G, P, queryLen, targetLen, assignTargetLen, start_anchor_go, start_anchor_ge, start_anchor_T, length, blocks, gaps_start);
         }
@@ -325,7 +316,6 @@
 
 
         anchor_length[sa] = new_anchor_length[sa];
-<<<<<<< HEAD
         
         delete diag_row;
         delete diag_col;
@@ -333,14 +323,6 @@
         delete diag_seq_dist;
         delete diag_score;
 
-=======
-        free(hidden_layer);
-        free(diag_row);
-        free(diag_col);
-        free(diag_dist);
-        free(diag_seq_dist);
-        free(diag_score);
->>>>>>> 8b8156de
     }
     for (size_t i = 0; i < queryLen; ++i)
     {
@@ -455,13 +437,8 @@
 
             }
         }
-<<<<<<< HEAD
-        if(false){
+        /*if(true){
         
-=======
-        /*if(true){
-
->>>>>>> 8b8156de
             std::ofstream outfile("/home/lasse/Desktop/Projects/FB_martin/zmForward.txt");
             if (outfile.is_open())
             {
@@ -505,13 +482,8 @@
             {
                 std::cerr << "Unable to open file for writing P matrix." << std::endl;
             }
-<<<<<<< HEAD
-        }
+        }*/
     for (size_t i = 0; i < queryLen; ++i)
-=======
-        }*/
-        for (size_t i = 0; i < queryLen; ++i)
->>>>>>> 8b8156de
         {
             for (size_t j = 0; j < targetLen +length; ++j)
             {
@@ -639,9 +611,6 @@
     result.score = max_lol_score;
     result.eval = max_lol_score;
     result.dbKey = dbKey;
-<<<<<<< HEAD
-    result.backtrace = Matcher::compressAlignment(backtrace);
-=======
     result.qStartPos = 0;
     result.dbStartPos = 0;
     result.qEndPos = queryLen - 1;
@@ -697,7 +666,6 @@
     result.alnLength = (int)result.backtrace.size();
 
 
->>>>>>> 8b8156de
     //std::cout << fwbw_time.count() << " " << lol_score_time.count() << std::endl;
     return result;
 
@@ -1311,10 +1279,6 @@
                 size_t qCaLength = qcadbr.sequenceReader->getEntryLen(queryId);
                 float *qdata = qcoords.read(qcadata, queryLen, qCaLength);
                 lolaln.initQuery(qdata, &qdata[queryLen], &qdata[queryLen + queryLen], querySeq, query3diSeq, queryLen);
-<<<<<<< HEAD
-                //std::cout << "Query start: " << queryId << std::endl;
-=======
->>>>>>> 8b8156de
 
                 int passedNum = 0;
                 int rejected = 0;
@@ -1349,12 +1313,6 @@
                         swResults.emplace_back(result);
                     }
                 }
-<<<<<<< HEAD
-                std::cout << "Query end: " << queryId << " " << num_targets << std::endl;
-                std::cout << queryLen << std::endl;
-
-                //lolaln.free_memory();
-=======
                 SORT_SERIAL(swResults.begin(), swResults.end(), compareHitsBylolScore);
                 for(size_t i = 0; i < swResults.size(); i++){
                     size_t len = Matcher::resultToBuffer(buffer, swResults[i], par.addBacktrace, false);
@@ -1365,7 +1323,6 @@
                 resultBuffer.clear();
                 swResults.clear();
                 //lolaln.~lolAlign();
->>>>>>> 8b8156de
             }
         }
     }
