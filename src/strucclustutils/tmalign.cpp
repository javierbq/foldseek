--- conflicted
+++ resolved
@@ -6,11 +6,8 @@
 #include "QueryMatcher.h"
 #include "LocalParameters.h"
 #include "Matcher.h"
-<<<<<<< HEAD
 #include "StructureUtil.h"
-=======
 #include "StructureSmithWaterman.h"
->>>>>>> 68123f11
 
 #include <tmalign/TMalign.h>
 
@@ -40,11 +37,7 @@
     Debug(Debug::INFO) << "Query database: " << par.db1 << "\n";
     Debug(Debug::INFO) << "Target database: " << par.db2 << "\n";
     const bool touch = (par.preloadMode != Parameters::PRELOAD_MODE_MMAP);
-<<<<<<< HEAD
-    IndexReader qdbr(StructureUtil::getIndexWithSuffix(par.db1, "_ss"), par.threads, IndexReader::SEQUENCES, touch ? IndexReader::PRELOAD_INDEX : 0);
-=======
     IndexReader qdbr(par.db1, par.threads, IndexReader::SEQUENCES, touch ? IndexReader::PRELOAD_INDEX : 0);
->>>>>>> 68123f11
     IndexReader qcadbr(
             par.db1,
             par.threads,
@@ -62,11 +55,7 @@
         tdbr = &qdbr;
         tcadbr = &qcadbr;
     } else {
-<<<<<<< HEAD
-        tdbr = new IndexReader(StructureUtil::getIndexWithSuffix(par.db2, "_ss"), par.threads, IndexReader::SEQUENCES, touch ? IndexReader::PRELOAD_INDEX : 0);
-=======
         tdbr = new IndexReader(par.db2, par.threads, IndexReader::SEQUENCES, touch ? IndexReader::PRELOAD_INDEX : 0);
->>>>>>> 68123f11
         tcadbr = new IndexReader(
                 par.db2,
                 par.threads,
