--- conflicted
+++ resolved
@@ -29,13 +29,10 @@
 
     static const int ALIGNMENT_TYPE_3DI = 0;
     static const int ALIGNMENT_TYPE_TMALIGN = 1;
-<<<<<<< HEAD
-    static const int ALIGNMENT_TYPE_PAREUNALIGN = 2;
-=======
+    static const int ALIGNMENT_TYPE_3DI_AA = 2;
 
     static const unsigned int INDEX_DB_CA_KEY = 500;
 
->>>>>>> cd85b92c
     std::vector<MMseqsParameter *> strucclust;
     std::vector<MMseqsParameter *> tmalign;
     std::vector<MMseqsParameter *> structuresearchworkflow;
