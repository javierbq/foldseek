#ifndef LOCALPARAMETERS_H
#define LOCALPARAMETERS_H

#include <Parameters.h>

const int CITATION_FOLDSEEK = CITATION_END;
const int CITATION_FOLDSEEK_MULTIMER = CITATION_FOLDSEEK << 1;
const int CITATION_PROSTT5 = CITATION_FOLDSEEK << 2;

struct FoldSeekDbValidator : public DbValidator {
    static std::vector<int> tmscore;
    static std::vector<int> cadb;
    static std::vector<int> flatfileStdinAndFolder;
    static std::vector<int> flatfileAndFolder;

};

class LocalParameters : public Parameters {
public:
    LocalParameters();
    static LocalParameters& getLocalInstance() {
        if (instance == NULL) {
            initParameterSingleton();
        }
        return static_cast<LocalParameters&>(LocalParameters::getInstance());
    }

    static const int DBTYPE_CA_ALPHA;
    static const int DBTYPE_TMSCORE;

    static const int ALIGNMENT_TYPE_3DI = 0;
    static const int ALIGNMENT_TYPE_TMALIGN = 1;
    static const int ALIGNMENT_TYPE_3DI_AA = 2;

    static const int TMSCORE_THRESHOLD_MODE_ALIGNMENT = 0;
    static const int TMSCORE_THRESHOLD_MODE_QUERY = 1;
    static const int TMSCORE_THRESHOLD_MODE_TARGET = 2;
    static const int TMSCORE_THRESHOLD_MODE_MIN = 3;

    static const int PREF_MODE_KMER = 0;
    static const int PREF_MODE_UNGAPPED = 1;
    static const int PREF_MODE_EXHAUSTIVE = 2;

    static const int TMALIGN_HIT_ORDER_AVG = 0;
    static const int TMALIGN_HIT_ORDER_QUERY = 1;
    static const int TMALIGN_HIT_ORDER_TARGET = 2;
    static const int TMALIGN_HIT_ORDER_MIN = 3;
    static const int TMALIGN_HIT_ORDER_MAX = 4;

    static const int CHAIN_MODE_AUTO = 0;
    static const int CHAIN_MODE_ADD = 1;

    static const int OUTFMT_QCA = 40;
    static const int OUTFMT_TCA = 41;
    static const int OUTFMT_U = 42;
    static const int OUTFMT_T = 43;
    static const int OUTFMT_ALNTMSCORE = 44;
    static const int OUTFMT_LDDT = 45;
    static const int OUTFMT_LDDT_FULL = 46;
    static const int OUTFMT_RMSD = 47;
    static const int OUTFMT_PROBTP = 48;
    static const int OUTFMT_QTMSCORE = 49;
    static const int OUTFMT_TTMSCORE = 50;
    // for Foldseek-MM
    static const int OUTFMT_QUERY_COMPLEX = 51;
    static const int OUTFMT_TARGET_COMPLEX = 52;
    static const int OUTFMT_Q_COMPLEX_TMSCORE = 53;
    static const int OUTFMT_T_COMPLEX_TMSCORE = 54;
    static const int OUTFMT_ASSIGN_ID = 55;
    static const int OUTFMT_COMPLEX_U = 56;
    static const int OUTFMT_COMPLEX_T = 57;

    static const int DB_EXTRACT_MODE_CHAIN = 0;
    static const int DB_EXTRACT_MODE_INTERFACE = 1;

    static const int COORD_STORE_MODE_CA_FLOAT = 1;
    static const int COORD_STORE_MODE_CA_DIFF  = 2;
    static const int COORD_STORE_MODE_CA_PLAIN_TEXT  = 3;

    static const unsigned int INDEX_DB_CA_KEY_DB1 = 500;
    static const unsigned int INDEX_DB_CA_KEY_DB2 = 502;

    static const int INDEX_EXCLUDE_NONE = 0;
    static const int INDEX_EXCLUDE_KMER_INDEX = 1 << 0;
    static const int INDEX_EXCLUDE_CA = 1 << 1;

    // convert2pdb
    static const int PDB_OUTPUT_MODE_MULTIMODEL = 0;
    static const int PDB_OUTPUT_MODE_SINGLECHAIN = 1;
    static const int PDB_OUTPUT_MODE_COMPLEX = 2;

    // filter mode
    // static const int FILTER_MODE_INTERFACE  = 0;
    // static const int FILTER_MODE_CONFORMATION = 1;
    // static const int FILTER_MODE_LOOSE = 2;

    // TODO
    static const unsigned int FORMAT_ALIGNMENT_PDB_SUPERPOSED = 5;
    std::vector<MMseqsParameter *> strucclust;
    std::vector<MMseqsParameter *> tmalign;
    std::vector<MMseqsParameter *> structurealign;
    std::vector<MMseqsParameter *> structurerescorediagonal;
    std::vector<MMseqsParameter *> structuresearchworkflow;
    std::vector<MMseqsParameter *> structureclusterworkflow;
    std::vector<MMseqsParameter *> databases;
    std::vector<MMseqsParameter *> samplemulambda;
    std::vector<MMseqsParameter *> easystructuresearchworkflow;
    std::vector<MMseqsParameter *> easystructureclusterworkflow;
    std::vector<MMseqsParameter *> structurecreatedb;
    std::vector<MMseqsParameter *> compressca;
    std::vector<MMseqsParameter *> scoremultimer;
    std::vector<MMseqsParameter *> filtermultimer;
    std::vector<MMseqsParameter *> multimerclusterworkflow;
    std::vector<MMseqsParameter *> easymultimerclusterworkflow;
    std::vector<MMseqsParameter *> multimersearchworkflow;
    std::vector<MMseqsParameter *> easymultimersearchworkflow;
    std::vector<MMseqsParameter *> createmultimerreport;
    std::vector<MMseqsParameter *> expandmultimer;
    std::vector<MMseqsParameter *> convert2pdb;

    PARAMETER(PARAM_PREF_MODE)
    PARAMETER(PARAM_TMSCORE_THRESHOLD)
    PARAMETER(PARAM_TMSCORE_THRESHOLD_MODE)
    PARAMETER(PARAM_TMALIGN_HIT_ORDER)
    PARAMETER(PARAM_LDDT_THRESHOLD)
    PARAMETER(PARAM_SORT_BY_STRUCTURE_BITS)
    PARAMETER(PARAM_MASK_BFACTOR_THRESHOLD)
    PARAMETER(PARAM_ALIGNMENT_TYPE)
    PARAMETER(PARAM_CHAIN_NAME_MODE)
    PARAMETER(PARAM_WRITE_MAPPING)
    PARAMETER(PARAM_TMALIGN_FAST)
    PARAMETER(PARAM_EXACT_TMSCORE)
    PARAMETER(PARAM_N_SAMPLE)
    PARAMETER(PARAM_COORD_STORE_MODE)
    PARAMETER(PARAM_MIN_ASSIGNED_CHAINS_THRESHOLD)
    PARAMETER(PARAM_SINGLE_CHAIN_INCLUDE_MODE)
    PARAMETER(PARAM_CLUSTER_SEARCH)
    PARAMETER(PARAM_FILE_INCLUDE)
    PARAMETER(PARAM_FILE_EXCLUDE)
    PARAMETER(PARAM_INDEX_EXCLUDE)
    PARAMETER(PARAM_MULTIMER_REPORT_MODE)
    PARAMETER(PARAM_MULTIMER_REPORT_MODE_BC_COMPAT)
    PARAMETER(PARAM_EXPAND_MULTIMER_EVALUE)
    PARAMETER(PARAM_EXPAND_MULTIMER_EVALUE_BC_COMPAT)
    PARAMETER(PARAM_INPUT_FORMAT)
    PARAMETER(PARAM_PDB_OUTPUT_MODE)
    PARAMETER(PARAM_PROSTT5_MODEL)
    PARAMETER(PARAM_GPU)
<<<<<<< HEAD
    PARAMETER(PARAM_DB_EXTRACTION_MODE)
    PARAMETER(PARAM_DISTANCE_THRESHOLD)
=======
    PARAMETER(PARAM_MULTIMER_TM_THRESHOLD)
    PARAMETER(PARAM_CHAIN_TM_THRESHOLD)
    PARAMETER(PARAM_INTERFACE_LDDT_THRESHOLD)
>>>>>>> 232a4c43

    int prefMode;
    float tmScoreThr;
    int tmScoreThrMode;
    int tmAlignHitOrder;
    float lddtThr;
    int sortByStructureBits;
    float maskBfactorThreshold;
    int alignmentType;
    int chainNameMode;
    bool writeMapping;
    int tmAlignFast;
    int exactTMscore;
    int nsample;
    int coordStoreMode;
    float minAssignedChainsThreshold;
    int singleChainIncludeMode;
    int clusterSearch;
    std::string fileInclude;
    std::string fileExclude;
    int indexExclude;
    int multimerReportMode;
    double eValueThrExpandMultimer;
    int inputFormat;
    int pdbOutputMode;
    float filtMultimerTmThr;
    float filtChainTmThr;
    float filtInterfaceLddtThr;
    std::string prostt5Model;
    int gpu;
    int dbExtractionMode;
    float distanceThreshold;

    static std::vector<int> getOutputFormat(int formatMode, const std::string &outformat, bool &needSequences, bool &needBacktrace, bool &needFullHeaders,
                                            bool &needLookup, bool &needSource, bool &needTaxonomyMapping, bool &needTaxonomy, bool &needQCa, bool &needTCa, bool &needTMaligner,
                                            bool &needLDDT);


private:
    LocalParameters(LocalParameters const&);
    void operator=(LocalParameters const&);
};
#endif<|MERGE_RESOLUTION|>--- conflicted
+++ resolved
@@ -146,14 +146,11 @@
     PARAMETER(PARAM_PDB_OUTPUT_MODE)
     PARAMETER(PARAM_PROSTT5_MODEL)
     PARAMETER(PARAM_GPU)
-<<<<<<< HEAD
     PARAMETER(PARAM_DB_EXTRACTION_MODE)
     PARAMETER(PARAM_DISTANCE_THRESHOLD)
-=======
     PARAMETER(PARAM_MULTIMER_TM_THRESHOLD)
     PARAMETER(PARAM_CHAIN_TM_THRESHOLD)
     PARAMETER(PARAM_INTERFACE_LDDT_THRESHOLD)
->>>>>>> 232a4c43
 
     int prefMode;
     float tmScoreThr;
