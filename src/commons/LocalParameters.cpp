--- conflicted
+++ resolved
@@ -23,11 +23,7 @@
         PARAM_N_SAMPLE(PARAM_N_SAMPLE_ID, "--n-sample", "Sample size","pick N random sample" ,typeid(int), (void *) &nsample, "^[0-9]{1}[0-9]*$"),
         PARAM_COORD_STORE_MODE(PARAM_COORD_STORE_MODE_ID, "--coord-store-mode", "Coord store mode", "Coordinate storage mode: \n1: C-alpha as float\n2: C-alpha as difference (uint16_t)", typeid(int), (void *) &coordStoreMode, "^[1-2]{1}$",MMseqsParameter::COMMAND_EXPERT),
         PARAM_MIN_ASSIGNED_CHAINS_THRESHOLD(PARAM_MIN_ASSIGNED_CHAINS_THRESHOLD_ID, "--min-assigned-chains-ratio", "Minimum assigned chains percentage Threshold", "Minimum ratio of assigned chains out of all query chains > thr [0.0,1.0]", typeid(float), (void *) & minAssignedChainsThreshold, "^[0-9]*(\\.[0-9]+)?$", MMseqsParameter::COMMAND_ALIGN),
-<<<<<<< HEAD
-        PARAM_SINGLE_CHAIN_INCLUDE_MODE(PARAM_SINGLE_CHAIN_INCLUDE_MODE_ID, "--single-chain-include-mode", "Single Chained Assignments Inclusion Mode for Multimer", "Single Chained Assignments Inclusion 0: include single chained assignments, 1: NOT include single chained assignment", typeid(int), (void *) & singleChainIncludeMode, "^[0-1]{1}$", MMseqsParameter::COMMAND_ALIGN),
-=======
         PARAM_MONOMER_INCLUDE_MODE(PARAM_MONOMER_INCLUDE_MODE_ID, "--monomer-include-mode", "Monomer inclusion Mode for MultimerSerch", "Monomer Complex Inclusion 0: include monomers, 1: NOT include monomers", typeid(int), (void *) & monomerIncludeMode, "^[0-1]{1}$", MMseqsParameter::COMMAND_ALIGN),
->>>>>>> 19c8820c
         PARAM_CLUSTER_SEARCH(PARAM_CLUSTER_SEARCH_ID, "--cluster-search", "Cluster search", "first find representative then align all cluster members", typeid(int), (void *) &clusterSearch, "^[0-1]{1}$",MMseqsParameter::COMMAND_MISC),
         PARAM_FILE_INCLUDE(PARAM_FILE_INCLUDE_ID, "--file-include", "File Inclusion Regex", "Include file names based on this regex", typeid(std::string), (void *) &fileInclude, "^.*$"),
         PARAM_FILE_EXCLUDE(PARAM_FILE_EXCLUDE_ID, "--file-exclude", "File Exclusion Regex", "Exclude file names based on this regex", typeid(std::string), (void *) &fileExclude, "^.*$"),
@@ -197,11 +193,7 @@
 
     //scorecmultimer
     scoremultimer.push_back(&PARAM_MIN_ASSIGNED_CHAINS_THRESHOLD);
-<<<<<<< HEAD
-    scoremultimer.push_back(&PARAM_SINGLE_CHAIN_INCLUDE_MODE);
-=======
     scoremultimer.push_back(&PARAM_MONOMER_INCLUDE_MODE);
->>>>>>> 19c8820c
     scoremultimer.push_back(&PARAM_THREADS);
     scoremultimer.push_back(&PARAM_V);
     scoremultimer.push_back(&PARAM_EPS_DELTA);
@@ -265,11 +257,7 @@
     maskBfactorThreshold = 0;
     chainNameMode = 0;
     minAssignedChainsThreshold = 0.0;
-<<<<<<< HEAD
-    singleChainIncludeMode = 0;
-=======
     monomerIncludeMode = 0;
->>>>>>> 19c8820c
     writeMapping = 0;
     tmAlignFast = 1;
     exactTMscore = 0;
