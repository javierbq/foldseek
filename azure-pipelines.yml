--- conflicted
+++ resolved
@@ -45,12 +45,7 @@
       - script: |
           sudo add-apt-repository ppa:ubuntu-toolchain-r/test
           sudo apt-get update
-<<<<<<< HEAD
-          sudo apt-get install -y g++-10 rustc cargo build-essential
-        condition: eq(variables['BUILD_TYPE'], 'ASanOpt')
-=======
-          sudo apt-get install -y gcc-11 g++-11 libgcc-11-dev rustc cargo
->>>>>>> 430f0745
+          sudo apt-get install -y gcc-11 g++-11 libgcc-11-dev rustc cargo build-essential
         displayName: Install newer GCC
       - script: |
           sudo apt-get update
